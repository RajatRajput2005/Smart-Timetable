"use client";
import { useEffect, useState } from "react";

export default function AllTimetablesPage() {
  const [timetables, setTimetables] = useState([]);

  useEffect(() => {
    fetch("/api/timetable")
      .then((r) => r.json())
      .then(setTimetables);
  }, []);

  return (
    <div>
      <h2>📋 All Timetables</h2>
<<<<<<< HEAD
      <p className="mt-4">Manage all created timetables from here.</p>

      <table>
        <thead>
          <tr>
            <th>Program</th>
            <th>Semester</th>
            <th>Students</th>
            <th>Status</th>
            <th>Last Updated</th>
            <th>Actions</th>
          </tr>
        </thead>
        <tbody>
          <tr>
            <td>B.Ed</td>
            <td>Year 1 - Sem 1</td>
            <td>45</td>
            <td>✅ Active</td>
            <td>2 hours ago</td>
            <td>
              <button>View</button>
              <button>Edit</button>
            </td>
          </tr>
          <tr>
            <td>M.Ed</td>
            <td>Year 2 - Sem 3</td>
            <td>32</td>
            <td>🕒 Draft</td>
            <td>1 day ago</td>
            <td>
              <button>View</button>
              <button>Edit</button>
            </td>
          </tr>
          <tr>
            <td>FYUP</td>
            <td>Sem 5</td>
            <td>120</td>
            <td>✅ Active</td>
            <td>5 days ago</td>
            <td>
              <button>View</button>
              <button>Edit</button>
            </td>
          </tr>
        </tbody>
      </table>
=======
      {timetables.length === 0 ? (
        <p>No timetables saved yet.</p>
      ) : (
        <table border="1" cellPadding="6" style={{ borderCollapse: "collapse", width: "100%" }}>
          <thead>
            <tr>
              <th>ID</th>
              <th>Course</th>
              <th>Semester</th>
              <th>Created</th>
            </tr>
          </thead>
          <tbody>
            {timetables.map((t) => (
              <tr key={t.id}>
                <td>{t.id}</td>
                <td>{t.course}</td>
                <td>{t.semester}</td>
                <td>{new Date(t.createdAt).toLocaleString()}</td>
              </tr>
            ))}
          </tbody>
        </table>
      )}
>>>>>>> 46f97bcb
    </div>
  );
}<|MERGE_RESOLUTION|>--- conflicted
+++ resolved
@@ -13,57 +13,6 @@
   return (
     <div>
       <h2>📋 All Timetables</h2>
-<<<<<<< HEAD
-      <p className="mt-4">Manage all created timetables from here.</p>
-
-      <table>
-        <thead>
-          <tr>
-            <th>Program</th>
-            <th>Semester</th>
-            <th>Students</th>
-            <th>Status</th>
-            <th>Last Updated</th>
-            <th>Actions</th>
-          </tr>
-        </thead>
-        <tbody>
-          <tr>
-            <td>B.Ed</td>
-            <td>Year 1 - Sem 1</td>
-            <td>45</td>
-            <td>✅ Active</td>
-            <td>2 hours ago</td>
-            <td>
-              <button>View</button>
-              <button>Edit</button>
-            </td>
-          </tr>
-          <tr>
-            <td>M.Ed</td>
-            <td>Year 2 - Sem 3</td>
-            <td>32</td>
-            <td>🕒 Draft</td>
-            <td>1 day ago</td>
-            <td>
-              <button>View</button>
-              <button>Edit</button>
-            </td>
-          </tr>
-          <tr>
-            <td>FYUP</td>
-            <td>Sem 5</td>
-            <td>120</td>
-            <td>✅ Active</td>
-            <td>5 days ago</td>
-            <td>
-              <button>View</button>
-              <button>Edit</button>
-            </td>
-          </tr>
-        </tbody>
-      </table>
-=======
       {timetables.length === 0 ? (
         <p>No timetables saved yet.</p>
       ) : (
@@ -88,7 +37,6 @@
           </tbody>
         </table>
       )}
->>>>>>> 46f97bcb
     </div>
   );
 }